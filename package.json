--- conflicted
+++ resolved
@@ -1,10 +1,6 @@
 {
   "name": "draconode",
-<<<<<<< HEAD
-  "version": "0.0.3",
-=======
-  "version": "0.0.4",
->>>>>>> 4f8149bb
+  "version": "0.0.5",
   "description": "nodejs api for Dranonius GO",
   "main": "bin/index.js",
   "types": "bin/index.d.ts",
